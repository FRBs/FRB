""" utils related to SurveyCoord objects"""

from urllib.error import HTTPError
from frb.surveys.nedlvs import NEDLVS
from frb.surveys.sdss import SDSS_Survey
from frb.surveys.des import DES_Survey
from frb.surveys.wise import WISE_Survey
from frb.surveys.decals import DECaL_Survey
from frb.surveys.psrcat import PSRCAT_Survey
from frb.surveys import heasarc
from frb.surveys.panstarrs import Pan_STARRS_Survey
from frb.surveys.nsc import NSC_Survey
from frb.surveys.delve import DELVE_Survey
from frb.surveys.vista import VISTA_Survey
from frb.surveys.cluster_search import TullyGroupCat
<<<<<<< HEAD
from frb.surveys.galex import GALEX_Survey
from frb.surveys.twomass import TwoMASS_Survey
=======
from frb.surveys.desi import DESI_Survey
>>>>>>> 107e3733
from frb.surveys.hsc import HSC_Survey, QueryError
from frb.surveys.catalog_utils import xmatch_and_merge_cats, remove_duplicates

from astropy.coordinates import SkyCoord
from astropy import units as u
from astropy.table import Table, join
from pyvo.dal import DALServiceError
from requests import ReadTimeout, HTTPError

import numpy as np
import warnings

<<<<<<< HEAD
optical_surveys = ['Pan-STARRS', '2MASS','GALEX','SDSS', 'DES', 'DELVE',  'DECaL', 'VISTA', 'HSC', 'NEDLVS', 'WISE'] # 'NSC',
=======
optical_surveys = ['Pan-STARRS', 'WISE', 'SDSS', 'DES', 'DESI', 'DELVE',  'DECaL', 'VISTA', 'NSC', 'HSC', 'NEDLVS']
>>>>>>> 107e3733
group_catalogs = ['TullyGroupCat']
radio_surveys = ['NVSS', 'FIRST', 'WENSS', 'PSRCAT']
allowed_surveys = optical_surveys+radio_surveys+group_catalogs


def load_survey_by_name(name, coord, radius, **kwargs):
    """
    Load up a Survey class object for the named survey
    allowed_surveys = ['SDSS', 'DES', 'DESI', 'NVSS', 'FIRST', 'WENSS', 'DECaL', 
    'PSRCAT', 'WISE', 'Pan-STARRS', 'NEDLVS']

    Args:
        name (str): Name of the survey 
        coord (astropy.coordiantes.SkyCoord): Coordinate to define survey around 
        radius (astropy.units.Quanity): Outer radius of the survey
        **kwargs: Passed the Survey object

    Returns:
        frb.surveys.SurveyCoord: Child of this parent given by input survey name

    """

    if name not in allowed_surveys:
        raise IOError("Not ready for input survey.\n These are allowed: {}".format(allowed_surveys))

    # Do it
    if name == 'SDSS':
        survey = SDSS_Survey(coord, radius, **kwargs)
    elif name == 'DES':
        survey = DES_Survey(coord, radius, **kwargs)
    elif name == 'NVSS':
        survey = heasarc.NVSS_Survey(coord, radius, **kwargs)
    elif name == 'WENSS':
        survey = heasarc.WENSS_Survey(coord, radius, **kwargs)
    elif name == 'FIRST':
        survey = heasarc.FIRST_Survey(coord, radius, **kwargs)
    elif name == 'DECaL':
        survey = DECaL_Survey(coord, radius, **kwargs)
    elif name == 'WISE':
        survey = WISE_Survey(coord, radius, **kwargs)
    elif name == 'PSRCAT':
        survey = PSRCAT_Survey(coord, radius, **kwargs)
    elif name == 'Pan-STARRS':
        survey = Pan_STARRS_Survey(coord, radius,**kwargs)
    elif name == 'NSC':
        survey = NSC_Survey(coord, radius, **kwargs)
    elif name == 'DELVE':
        survey = DELVE_Survey(coord, radius, **kwargs)
    elif name == 'VISTA':
        survey = VISTA_Survey(coord, radius, **kwargs)
    elif name == 'HSC':
        survey = HSC_Survey(coord, radius, **kwargs)
    elif name == 'NEDLVS':
        survey = NEDLVS(coord, radius, **kwargs)
    elif name == 'TullyGroupCat':
        survey = TullyGroupCat(coord, radius, **kwargs)
<<<<<<< HEAD
    elif name == 'GALEX':
        survey = GALEX_Survey(coord, radius, **kwargs)
    elif name == '2MASS':
        survey = TwoMASS_Survey(coord, radius, **kwargs)
=======
    elif name == 'DESI':
        survey = DESI_Survey(coord, radius, **kwargs)
>>>>>>> 107e3733

    # Return
    return survey

def is_inside(surveyname:str, coord:SkyCoord)->bool:
    """
    Tests if a coordinate is within a survey footprint.
    Args:
        surveyname (str): Name of the survey
        coord (astropy.coordiantes.SkyCoord): Coordinate to check
    Returns:
        inside (bool): True if coord is within the footprint.
    """

    # Instantiate survey and run a cone search with 1 arcmin radius
    if surveyname == "NEDLVS":
        radius = 1*u.deg # Not as deep as the rest and hence a larger radius.
    else:
        radius = 1*u.arcmin
    survey = load_survey_by_name(surveyname, coord, radius)
    try:
        cat = survey.get_catalog()
    except DALServiceError:
        warnings.warn("Couldn't reach IPAC.", RuntimeWarning)
        cat = None
    except ReadTimeout:
        warnings.warn("Couldn't reach NOIRLAB.", RuntimeWarning)
        cat = None
    except QueryError:
        warnings.warn("Do not have credentials to search HSC.", RuntimeWarning)
        cat = None
    except HTTPError:
        warnings.warn("Couldn't reach MAST for PS1.", RuntimeWarning)
        cat = None
    # Are there any objects in the returned catalog?
    if cat is None or len(cat) == 0:
        return False
    # is the coordinate in a region that's close to the edge but on the exterior?
    else:
        # Compute PAs of all returned objects
        cat_coords = SkyCoord(cat['ra'], cat['dec'], unit="deg")
        pa_list = coord.position_angle(cat_coords)

        # If the object is in the interior, then the max PA
        # difference is likely greater than 180 degrees. 
        max_pa_diff = np.max(pa_list) - np.min(pa_list)
        if np.abs(max_pa_diff) <= 180*u.deg:
            # Are there too few objects? Warn the user if so.
            if len(cat)<=5:
                # Make sure there is no source at the search location.
                # if that's not the case, then no need to warn.
                separations = coord.separation(cat_coords)
                if np.min(separations)>2*u.arcsec:
                    warnings.warn("Only {} objects found in {} within 1'. Check location manually.".format(len(cat), surveyname),
                                  RuntimeWarning, stacklevel=2)
            return False
        else:
            return True

def in_which_survey(coord:SkyCoord, optical_only:bool=True)->dict:
    """
    Check if a particular coord is inside any
    survey that can be currently queried from
    `frb.surveys` module.
    Args:
        coord (astropy.coordiantes.SkyCoord): Coordinate to check
    Returns:
        inside (dict): A dict which tells which surveys the coordinate
            is inside.
    """
    # Loop through known surveys and check them one by one.
    inside = {}
    if optical_only:
        all_surveys = optical_surveys
    else:
        all_surveys = optical_surveys+radio_surveys
    for surveyname in all_surveys:
        # Skip PSRCAT
        if surveyname == "PSRCAT":
            continue
        inside[surveyname] = is_inside(surveyname, coord)
    
    return inside


def search_all_surveys(coord:SkyCoord, radius:u.Quantity, include_radio:bool=False,
                       seed_cat:Table=None):
    """
    A method to query all allowed surveys and combine
    the results into one table.
    Args:
        coord (SkyCoord): Central coordinates of cone search.
        radius (Quantity): Search radius in angular units.
        include_radio (bool, optional): Want to include results from the HEASARC surveys?
            Include at your own risk. Untested. Might break in unexpected ways.
        seed_cat (Table, optional): If you'd like to merge the survey results
            with another photometry table that you already have.

    Returns:
        combined_cat (Table): Table of merged query results.
    """

    # Start with the seed table
    if seed_cat is not None:
        assert isinstance(seed_cat, Table), "The seed_cat must be an astropy table"
        assert np.all(np.isin(['ra','dec'],seed_cat.colnames)), "The seed catalog doesn't have 'ra' and/or 'dec' columns." 
        combined_cat = seed_cat
    else:
        # Start with an empty table
        combined_cat = Table()
    # Select surveys
    if include_radio: # Careful! NOT TESTED!
        surveys = optical_surveys+radio_surveys
    else:
        surveys = optical_surveys
    # Loop over them
    for surveyname in surveys:
        if surveyname=='Pan-STARRS':
            if radius>0.5*u.deg:
                warnings.warn("Pan=STARRS doesn't allow cone searches wider than 0.5 deg. Skipping.", RuntimeWarning)
                continue
        survey = load_survey_by_name(name=surveyname, coord=coord, radius=radius)
        try:
            survey.get_catalog()
        except (ConnectionError, HTTPError, QueryError):
            warnings.warn("Couldn't connect to {:s}. Skipping this for now.".format(surveyname), RuntimeWarning)

        # Did the survey return something?
        if (survey.catalog is not None):
            if len(survey.catalog)>0:
                print("Found {:d} objects in {:s}".format(len(survey.catalog), surveyname))
                if len(combined_cat)==0:
                    # First time
                    combined_cat = survey.catalog
                else:
                    # Combine otherwise
                    # Deal with duplicate columns first
                    # remove separations
                    if 'separation' in survey.catalog.colnames:
                        survey.catalog.remove_column('separation')
                    # Now other duplicates
                    duplicate_colnames = np.array(survey.catalog.colnames)[np.isin(survey.catalog.colnames, combined_cat.colnames)]
                    # Ignore ra, dec
                    duplicate_colnames = duplicate_colnames[~np.isin(duplicate_colnames, ['ra', 'dec'])]
                    # Rename them
                    if len(duplicate_colnames)>0:
                        renamed_duplicates = [colname+"_"+surveyname for colname in duplicate_colnames]
                        survey.catalog.rename_columns(duplicate_colnames.tolist(), renamed_duplicates)

                    # Now merge

                    if surveyname in ['GALEX', 'WISE', 'VISTA']:
                        tol = 3*u.arcsec # Just worse PSFs
                    else:
                        tol = 1*u.arcsec
                    combined_cat = xmatch_and_merge_cats(combined_cat, survey.catalog, tol=tol)
            # No objects found?
            elif len(survey.catalog)==0:
                print("Empty table in "+surveyname)
    if len(combined_cat)>0:
        # Fill in any empty separations and sort them.
        combined_cat['separation'] = coord.separation(SkyCoord(combined_cat['ra'], combined_cat['dec'], unit='deg')).to(u.arcmin)
        combined_cat.sort('separation')

        # Make the ra, dec, separation the first columns
        colnames = combined_cat.colnames
        other_cols = np.setdiff1d(colnames, ['ra', 'dec', 'separation'])
        combined_cat = combined_cat[['ra', 'dec', 'separation']+other_cols.tolist()]
    
    return combined_cat
           
def PS1_tile(coord:SkyCoord, side:u.Quantity=1*u.deg, **kwargs)->Table:
    """
    Tile multiple 20' cone searches of 
    the Pan-STARRS catalog to cover a larger
    roughly square region in the sky. Doing
    this manually because MAST doesn't
    allow cone searches of radius greater than
    30'.
    Args:
        coord (SkyCoord): Center of search region.
        side (astropy Quantity): Angular size
            of the square region to be searched.
        kwargs: Additional keyword arguments
            to be passed onto the Pan-STARRS_Survey
            get_catalog method.
    Returns:
        combined_tab (Table): A PS1 catalog.
    """
    assert side>=30*u.arcmin, "Use a regular Pan-STARRS search for this radius."
    RA0, DEC0 = coord.ra, coord.dec

    radius = 20*u.arcmin

    # Make a grid of RA, Dec to search
    n = 2*int((side/2)//(radius*np.sqrt(2)))+1
    ra_vals = RA0 + radius*np.sqrt(2)*np.linspace(-1,1,n)
    dec_vals = DEC0 + radius*np.sqrt(2)*np.linspace(-1,1,n)

    # Loop over grid points, search and collate catalogs
    print("Looping through {:d} pointings.".format(n*n))
    combined_table = Table()
    for i, ra in enumerate(ra_vals):
        for j, dec in enumerate(dec_vals):
            print("Getting pointing #",i*len(ra_vals)+j+1)
            coord = SkyCoord(ra,dec)
            survey = load_survey_by_name("Pan-STARRS", coord, radius=radius)
            cat = survey.get_catalog(**kwargs)
            # Remove columns so that
            # the join function further down the 
            # line has no trouble merging duplicates.
            cat.remove_column('separation')
            if len(cat)>0:
                if len(combined_table)>0:
                    combined_table = join(combined_table, cat, join_type='outer')
                else:
                    combined_table = cat
            else:
                continue
    combined_table = remove_duplicates(combined_table, 'Pan-STARRS_ID')
    return combined_table<|MERGE_RESOLUTION|>--- conflicted
+++ resolved
@@ -13,12 +13,9 @@
 from frb.surveys.delve import DELVE_Survey
 from frb.surveys.vista import VISTA_Survey
 from frb.surveys.cluster_search import TullyGroupCat
-<<<<<<< HEAD
 from frb.surveys.galex import GALEX_Survey
 from frb.surveys.twomass import TwoMASS_Survey
-=======
 from frb.surveys.desi import DESI_Survey
->>>>>>> 107e3733
 from frb.surveys.hsc import HSC_Survey, QueryError
 from frb.surveys.catalog_utils import xmatch_and_merge_cats, remove_duplicates
 
@@ -31,11 +28,7 @@
 import numpy as np
 import warnings
 
-<<<<<<< HEAD
-optical_surveys = ['Pan-STARRS', '2MASS','GALEX','SDSS', 'DES', 'DELVE',  'DECaL', 'VISTA', 'HSC', 'NEDLVS', 'WISE'] # 'NSC',
-=======
-optical_surveys = ['Pan-STARRS', 'WISE', 'SDSS', 'DES', 'DESI', 'DELVE',  'DECaL', 'VISTA', 'NSC', 'HSC', 'NEDLVS']
->>>>>>> 107e3733
+optical_surveys = ['Pan-STARRS', 'WISE', 'SDSS', 'DES', 'DESI', 'DELVE',  'DECaL', 'VISTA', 'NSC', 'HSC', 'NEDLVS', '2MASS', 'GALEX']
 group_catalogs = ['TullyGroupCat']
 radio_surveys = ['NVSS', 'FIRST', 'WENSS', 'PSRCAT']
 allowed_surveys = optical_surveys+radio_surveys+group_catalogs
@@ -92,15 +85,12 @@
         survey = NEDLVS(coord, radius, **kwargs)
     elif name == 'TullyGroupCat':
         survey = TullyGroupCat(coord, radius, **kwargs)
-<<<<<<< HEAD
     elif name == 'GALEX':
         survey = GALEX_Survey(coord, radius, **kwargs)
     elif name == '2MASS':
         survey = TwoMASS_Survey(coord, radius, **kwargs)
-=======
     elif name == 'DESI':
         survey = DESI_Survey(coord, radius, **kwargs)
->>>>>>> 107e3733
 
     # Return
     return survey
