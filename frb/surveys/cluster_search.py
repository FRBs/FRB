--- conflicted
+++ resolved
@@ -154,7 +154,6 @@
         result = super(WenGroupCat, self)._get_catalog(query_fields=query_fields)
 
         result = self.clean_catalog(result)
-<<<<<<< HEAD
 
         # Apply a transverse distance cut
         if transverse_distance_cut<np.inf*u.Mpc:
@@ -275,44 +274,12 @@
     def clean_catalog(self, catalog):
 
         catalog.rename_columns(['RAJ2000', 'DEJ2000', 'zcmb'], ['ra', 'dec', 'z']) # Rename the columns to match the SurveyCoord class
-=======
-
-        # Apply a transverse distance cut
-        if transverse_distance_cut<np.inf*u.Mpc:
-            result = super(TullyGroupCat, self)._transverse_distance_cut(result, transverse_distance_cut)
-        result = result[result['Ngal']>=richness_cut]
-        self.catalog = result
-        return self.catalog
-    
-# Bahk and Hwang 2024 (Updated Planck+2015)
-class UPClusterSZCat(VizierCatalogSearch):
-    """
-    A class to query sources within the Bahk and Hwang 2024
-    group/cluster catalog.
-    """
-
-
-    def __init__(self, coord, radius = 90*u.deg, cosmo=None, **kwargs):
-        # Initialize a SurveyCoord object
-        super(UPClusterSZCat, self).__init__(self, coord, radius,
-                                            survey="UPClusterSZ",
-                                            viziercatalog="J/ApJS/272/7/table2",
-                                            cosmo=cosmo,  **kwargs)
-        
-    def clean_catalog(self, catalog):
-
-        catalog.rename_columns(['RAJ2000', 'DEJ2000'], ['ra', 'dec']) # Rename the columns to match the SurveyCoord class
->>>>>>> dbf1f712
         
         # Add a distance estimate in Mpc using the given cosmology
         catalog['Dist'] = self.cosmo.lookback_distance(catalog['z']).to('Mpc').value
 
         return catalog
-<<<<<<< HEAD
-    
-=======
-
->>>>>>> dbf1f712
+    
     def get_catalog(self, query_fields=None,
                     transverse_distance_cut = np.inf*u.Mpc):
         """
@@ -325,23 +292,12 @@
         Returns:
             A table of objects within the given limits.
         """
-<<<<<<< HEAD
         result = super(TempelClusterCat, self)._get_catalog(query_fields=query_fields)
-=======
-        result = super(UPClusterSZCat, self)._get_catalog(query_fields=query_fields)
->>>>>>> dbf1f712
-
-        result = self.clean_catalog(result)
-
-        # Apply a transverse distance cut
-        if transverse_distance_cut<np.inf*u.Mpc:
-<<<<<<< HEAD
+
+        result = self.clean_catalog(result)
+
+        # Apply a transverse distance cut
+        if transverse_distance_cut<np.inf*u.Mpc:
             result = super(TempelClusterCat, self)._transverse_distance_cut(result, transverse_distance_cut)
         self.catalog = result
-        return self.catalog
-=======
-            result = super(UPClusterSZCat, self)._transverse_distance_cut(result, transverse_distance_cut)
-        self.catalog = result
-        return self.catalog
-    
->>>>>>> dbf1f712
+        return self.catalog