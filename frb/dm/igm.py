--- conflicted
+++ resolved
@@ -156,14 +156,11 @@
     knowledge of baryon distributions and their 
     ionization state.
 
-<<<<<<< HEAD
-=======
     Note that the default values use the standard
     values from Madau & Dickinson (2014) and Fukugita (2004).
     The former use a Salpeter IMF for rho_* which is no longer
     in fashion.
 
->>>>>>> df9df4de
     Args:
         z (float or ndarray): Redshift
         cosmo (Cosmology, optional): Cosmology of
@@ -183,24 +180,16 @@
     # Get comoving baryon mass density
     rho_b = cosmo.Ob0 * cosmo.critical_density0.to('Msun/Mpc**3')
 
-<<<<<<< HEAD
-    # Dense components
-=======
     # ##
     # Dense components
 
     # Stars
->>>>>>> df9df4de
     rho_Mstar = avg_rhoMstar(z, remnants=True)
     if perturb_Mstar is not None:
         rho_Mstar *= perturb_Mstar
         
-<<<<<<< HEAD
-    rho_ISM = avg_rhoISM(z, cosmo=cosmo)
-=======
     # ISM
     rho_ISM = avg_rhoISM(z, cosmo=cosmo, perturb_Mstar=perturb_Mstar)
->>>>>>> df9df4de
 
     # Diffuse gas fraction
     f_diffuse = 1 - ((rho_Mstar+rho_ISM)/rho_b).value
@@ -208,43 +197,28 @@
         return f_diffuse
     else:
         return f_diffuse, rho_b*f_diffuse*(1+z)**3
-<<<<<<< HEAD
 
 def sigma_fd(z, rel_err_Mstar):
+    """
+    Calculate the uncertainty in the diffuse fraction at a given redshift.
+
+    Args:
+        z (float or np.ndarray): The redshift value.
+        rel_err_Mstar (float): The relative error in the stellar mass.
+
+    Returns:
+        sigma_fd (float or np.ndarray): The uncertainty in the diffuse fraction.
+    """
 
     # Calculate the 3 values
     f_d_low = f_diffuse(z, perturb_Mstar=1-rel_err_Mstar)
     f_d_high = f_diffuse(z, perturb_Mstar=1+rel_err_Mstar)
 
     # Calculate the sigma
-    sigma_fd = np.abs(f_d_high - f_d_low)/2.
-
-    # Return
-    return sigma_fd
-=======
-
-def sigma_fd(z, rel_err_Mstar):
-    """
-    Calculate the uncertainty in the diffuse fraction at a given redshift.
-
-    Args:
-        z (float or np.ndarray): The redshift value.
-        rel_err_Mstar (float): The relative error in the stellar mass.
-
-    Returns:
-        sigma_fd (float or np.ndarray): The uncertainty in the diffuse fraction.
-    """
-
-    # Calculate the 3 values
-    f_d_low = f_diffuse(z, perturb_Mstar=1-rel_err_Mstar)
-    f_d_high = f_diffuse(z, perturb_Mstar=1+rel_err_Mstar)
-
-    # Calculate the sigma
     s_fd = np.abs(f_d_high - f_d_low)/2.
 
     # Return
     return s_fd
->>>>>>> df9df4de
 
 def ne_cosmic(z, cosmo = defs.frb_cosmo, mu = 4./3):
     """
