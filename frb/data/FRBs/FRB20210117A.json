--- conflicted
+++ resolved
@@ -5,11 +5,7 @@
     },
     "DMISM": {
         "unit": "pc / cm3",
-<<<<<<< HEAD
         "value": 35.07712398840523
-=======
-        "value": 35.077094307511366
->>>>>>> 74754df0
     },
     "DM_err": {
         "unit": "pc / cm3",
@@ -28,11 +24,8 @@
         "unit": "Jy ms",
         "value": 36.0
     },
-<<<<<<< HEAD
+
     "ra": 339.979187012,
-=======
-    "ra": 339.979229,
->>>>>>> 74754df0
     "refs": [
         "Shannon2024",
         "Gordon2023"
