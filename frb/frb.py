""" Module for an FRB event
"""
import inspect
from importlib import resources

<<<<<<< HEAD
=======
import importlib_resources
>>>>>>> 0c100e7c
import os
import glob
import copy

import numpy as np

import pandas as pd

from astropy.coordinates import SkyCoord
from astropy import units

from linetools import utils as ltu

from frb import utils
from frb import mw
from frb import defs
from frb.galaxies import frbgalaxy

from IPython import embed


class GenericFRB(object):
    """
    Parent object for FRBs


    Args:
        S : Quantity
          Source density of the burst
        nu_c : Quantity
          Centre frequency
        DM : Quantity
        coord (astropy.coordinates.SkyCoord): multi-format, optional
          RA/DEC in one of many formats (see utils.radec_to_coord)
        cosmo:

    Attributes:
        fluence (Quantity):
            Fluence
        fluence_err (Quantity):
        DM (Quantity):
            Dispersion Measure
        DM_err (Quantity):
        RM (Quantity):
            Rotation Measure
        RM_err (Quantity):
        lpol (float):
            Linear Polarization (%)
        lpol_err (Quantity):
        refs (list):
            List of str, reference names
        z (float):
            Redshift
        z_err (float):
            Uncertainty in the redshift
        repeater (bool):
            Marks the FRB as being a Repeater

    """
    @classmethod
    def from_dict(cls, idict, **kwargs):
        """
        Instantiate from a dict

        Args:
            idict (dict):
            **kwargs: Passed to the __init__ call

        Returns:

        """
        # Init
        slf = cls(idict['S'], idict['nu_c'], idict['DM'], **kwargs)
        for key in ['S','nu_c','DM']:
            idict.pop(key)

        # FRB coord
        if 'ra' in idict.keys():
            slf.coord = SkyCoord(ra=idict['ra'], 
                                 dec=idict['dec'], 
                                 unit='deg')

        # Check cosmology
        if slf.cosmo.name != idict['cosmo']:
            raise AssertionError("Your cosmology does not match the expected.  Gotta deal..")

        # dicts
        for ndict in slf.main_dict:
            if ndict in idict.keys():
                setattr(slf,ndict,idict[ndict])
                idict.pop(ndict)

        # Remainder
        for key in idict.keys():
            setattr(slf,key,idict[key])

        # Return
        return slf

    @classmethod
    def from_json(cls, json_file, **kwargs):
        """
        Instantiate from a JSON file
          A simple wrapper to the from_dict method

        Args:
            json_file (str):
            **kwargs: Passed to from_dict()

        Returns:
            slf

        """
        idict = utils.loadjson(json_file)
        slf = cls.from_dict(idict, **kwargs)
        return slf

    def __init__(self, S, nu_c, DM, coord=None, cosmo=None, repeater=None):
        """
        """
        self.S = S
        self.nu_c = nu_c
        # NE2001 (for speed)
        self.DMISM = None
        self.DMISM_err = None
        # Repeater?
        self.repeater = repeater
        # Coord
        if coord is not None:
            self.coord = utils.radec_to_coord(coord)
        else:
            self.coord = None
        # Cosmology
        if cosmo is None:
            self.cosmo = defs.frb_cosmo
        else:
            self.cosmo = cosmo

        # Attributes
        self.z = None
        self.frb_name = None

        self.fluence = None
        self.fluence_err = None
        self.DM = DM
        self.DM_err = None
        self.RM = None
        self.RM_err = None
        self.lpol = None
        self.lpol_err = None

        self.refs = []

        # dicts of attributes to be read/written
        self.eellipse = {}
        self.pulse = {}
        self.main_dict = ['eellipse', 'pulse']

    def set_DMISM(self):
        if self.coord is None:
            print("Need to set coord first!")
        self.DMISM = mw.ismDM(self.coord)

    def set_ee(self, a, b, theta, cl, stat=True):
        """
        Set an error ellipse for the FRB position

        Args:
            a (float): major axis; Arcsec
            b (float):  minor axis; Arcsec
            theta (float): rotation of the major axis E from N (deg)
            cl (float): confidence level
            stat (bool, optional):
                If True, fill in statistical error
                if False, fill in systematic
        """
        if a < b:
            raise IOError("For the ellipse, a must be greater than or equal to b")
        if stat:
            self.eellipse['a'] = a
            self.eellipse['b'] = b
            self.eellipse['theta'] = theta
            self.eellipse['cl'] = cl
        else:
            self.eellipse['a_sys'] = a
            self.eellipse['b_sys'] = b
            self.eellipse['theta_sys'] = theta
            self.eellipse['cl_sys'] = cl
        #
        return

    @property
    def sig_a(self):
        """
        Combined semi-major axis error

        Returns:
            float:

        """

        if len(self.eellipse) == 0:
            return None
        siga = self.eellipse['a']  # arcsec
        if 'a_sys' in self.eellipse.keys():
            siga = np.sqrt(self.eellipse['a_sys']**2 + siga**2)
        return siga

    @property
    def sig_b(self):
        """
        Combined semi-minor axis error

        Returns:
            float:

        """
        if len(self.eellipse) == 0:
            return None
        sigb = self.eellipse['b']  # arcsec
        if 'b_sys' in self.eellipse.keys():
            sigb = np.sqrt(self.eellipse['b_sys']**2 + sigb**2)
        return sigb

    def set_pulse(self, freq,
                  time_res=None, t0=None, Wi=None, Wi_err=None,
                  tscatt=None, tscatt_err=None, scatt_index=None,
                  scatt_index_err=None, DM_smear=None):
        """
        Args:
            freq (Quantity):
                Frequency at which the pulse was analyzed
            time_res (Quantity):
                Time resolution of the telescope/instrument
            t0 (Quantity):
                Pulse arrival time (MJD) at top band frequency
            Wi (Quantity):
                Intrinsic width
            Wi_err (Quantity):
                Error in intrinsic width
            tscatt (Quantity):
                Scattering broadening time
            tscatt_err (Quantity):
                Error in Scattering broadening time
            scatt_index (float):
                Scattering index
            scatt_index_err (float):
                Error in scattering index
            DM_smear (float):
                Dispersion smearing generated observed width
        """
        args, _, _, values = inspect.getargvalues(inspect.currentframe())
        self.pulse = dict([(k,values[k]) for k in args[1:]])

    def make_outfile(self):
        """
        Simple method for naming the output file

        Returns:
            str

        """
        if self.frb_name is None:
            outfile = 'Generic_FRB.json'
        else:
            outfile = '{:s}.json'.format(self.frb_name)
        #
        return outfile

    def write_to_json(self, outfile=None, path='./', overwrite=True):
        """
        Write key aspects of the class to disk in a JSON file

        Args:
            outfile (str, optional): Output filename
              If not provided, one will be generated with make_outfile()
            path (str, optional): Path for the output file
            overwrite (bool, optional): Overwrite?

        Returns:

        """
        if outfile is None:
            outfile = self.make_outfile()
        # Build the dict
        frb_dict = {}

        # Basics
        if self.coord is not None:
            frb_dict['ra'] = self.coord.ra.value
            frb_dict['dec'] = self.coord.dec.value
        if self.frb_name is not None:
            frb_dict['FRB'] = self.frb_name
        frb_dict['cosmo'] = self.cosmo.name
        frb_dict['refs'] = self.refs

        if self.repeater is not None:
            frb_dict['repeater'] = self.repeater

        # Measured properties
        for attr in ['S', 'nu_c', 'DM', 'z', 'RM', 'DMISM', 'fluence', 'lpol']:
            # Value
            if getattr(self,attr) is not None:
                frb_dict[attr] = getattr(self, attr)
            # Error
            if hasattr(self, attr+'_err'):
                if getattr(self, attr+'_err') is not None:
                    frb_dict[attr+'_err'] = getattr(self, attr+'_err')

        # Main dicts
        for idict in self.main_dict:
            if getattr(self,idict) is not None and len(getattr(self,idict)) > 0:
                frb_dict[idict] = getattr(self,idict)

        # JSONify
        jdict = utils.jsonify(copy.deepcopy(frb_dict))

        # Write
        utils.savejson(os.path.join(path,outfile), jdict, easy_to_read=True, overwrite=overwrite)
        print("Wrote data to {}".format(os.path.join(path,outfile)))

    def __repr__(self):
        txt = '<{:s}: S={} nu_c={}, DM={}'.format(
                self.__class__.__name__, self.S, self.nu_c, self.DM)
        # Finish
        txt = txt + '>'
        return (txt)


class FRB(GenericFRB):
    """
    FRB class used for actual, observed FRBs


    """

    @classmethod
    def from_dict(cls, idict, **kwargs):
        """
        Instantiate from a dict

        Args:
            idict (dict):
            **kwargs: Passed to the __init__ call

        Returns:

        """
        # Init
        coord = SkyCoord(ra=idict['ra'], dec=idict['dec'], unit='deg')
        DM = units.Quantity(idict['DM']['value'],unit=idict['DM']['unit'])

        slf = cls(idict['FRB'], coord, DM, **kwargs)
        for key in ['ra','dec','DM']:
            idict.pop(key)
        for key in ['DM_err', 'DMISM', 'DMISM_err', 'RM', 'RM_err', 'fluence', 'fluence_err']:
            if key in idict.keys():
                setattr(slf,key,units.Quantity(idict[key]['value'], unit=idict[key]['unit']))
                idict.pop(key)
        # Cosmology
        if slf.cosmo.name != idict['cosmo']:
            raise AssertionError(f"Your cosmology does not match the expected for {idict['FRB']}.  Gotta deal..")
        idict.pop('cosmo')

        # dicts
        for ndict in slf.main_dict:
            if ndict in idict.keys():
                for key, value in idict[ndict].items():
                    if isinstance(value, dict):
                        newvalue = ltu.convert_quantity_in_dict(value)
                    else:
                        newvalue = value
                    idict[ndict][key] = newvalue
                setattr(slf,ndict,idict[ndict])
                # Deal with quantities
                idict.pop(ndict)

        # Remainder
        for key in idict.keys():
            setattr(slf,key,idict[key])

        # Return
        return slf

    @classmethod
    def by_name(cls, frb_name, **kwargs):
        """
        Method to instantiate an FRB by its name

        Args:
            frb_name (str):
              Name of the FRB, with format FRBYYYYMMDDX
                i.e. FRB + TNS
            **kwargs:

        Returns:

        """
<<<<<<< HEAD
        path = os.path.join(resources.files('frb'), 'data', 'FRBs', frb_name)
        json_file = path + '.json'
        slf = cls.from_json(json_file, **kwargs)
=======
        json_file = importlib_resources.files('frb.data')/ f'FRBs/{frb_name}.json'
        slf = cls.from_json(str(json_file), **kwargs)
>>>>>>> 0c100e7c
        return slf

    def __init__(self, frb_name, coord, DM, S=None, nu_c=None, z_frb=None, **kwargs):
        """

        Args:
            frb_name (str):
            coord (astropy.coordinates.SkyCoord):
            DM (Quantity):
            S (Quantity):
                Source density
            nu_c:
            z_frb (float):
                Redshift
            **kwargs:
        """
        super(FRB, self).__init__(S, nu_c, DM, coord=coord, **kwargs)

        self.frb_name = frb_name
        self.z = z_frb

    def grab_host(self, verbose:bool=True):
        """
        Returns the FRBHost object for this FRB

        Returns:
            frb.galaxies.frbgalaxy.FRBHost

        """
        return frbgalaxy.FRBHost.by_frb(self, verbose=verbose)

    def __repr__(self):
        txt = '<{:s}: {} J{}{} DM={}'.format(
            self.__class__.__name__, self.frb_name,
            self.coord.icrs.ra.to_string(unit=units.hour, sep='', pad=True),
            self.coord.icrs.dec.to_string(sep='', pad=True, alwayssign=True),
            self.DM)
        if self.z is not None:
            txt += ' z={}'.format(self.z)
        # Finish
        txt = txt + '>'
        return (txt)


def list_of_frbs(require_z=False):
    """
    Generate a list of FRB objects for all the FRBs in the Repo

    Args:
        require_z (bool, optional):
            If True, require z be set

    Returns:
        list:

    """
    # Grab the files
<<<<<<< HEAD
    frb_files = glob.glob(os.path.join(resources.files('frb'), 'data', 'FRBs', 'FRB*json'))
=======
    frb_files = glob.glob(str(importlib_resources.files('frb.data')/'FRBs/FRB*.json'))
>>>>>>> 0c100e7c
    frb_files.sort()
    # Load up the FRBs
    frbs = []
    for frb_file in frb_files:
        frb_name = os.path.basename(frb_file).split('.')[0]
        frb = FRB.by_name(frb_name)
        if require_z and frb.z is None:
            continue
        frbs.append(frb)
    # Return
    return frbs


def build_table_of_frbs(frbs=None, fattrs=None):
    """
    Generate a Pandas table of FRB data

    Warning:  As standard, missing values are given NaN in the Pandas table
        Be careful!
    Args:
        fattrs (list, optional):
            Float attributes for the Table
            The code also, by default, looks for accompanying _err attributes

    Returns:
        pd.DataFrame, dict:  Table of data on FRBs,  dict of their units

    """
    if fattrs is None:
        fattrs = ['DM', 'fluence', 'RM', 'lpol', 'z', 'DMISM']
    # Load up the FRBs
    if frbs is None:
        frbs = list_of_frbs()

    # Table
    frb_tbl = pd.DataFrame({'FRB': [ifrb.frb_name for ifrb in frbs]})
    tbl_units = {}
    tbl_units['FRB'] = None

    # Coordinates
    coords = SkyCoord([ifrb.coord for ifrb in frbs])
    frb_tbl['RA'] = coords.ra.value
    frb_tbl['DEC'] = coords.dec.value
    tbl_units['RA'] = 'deg'
    tbl_units['DEC'] = 'deg'

    # Error ellipses
    ee_attrs = ['a', 'b', 'a_sys', 'b_sys', 'theta']
    ee_units = ['arcsec', 'arcsec', 'arcsec', 'arcsec', 'deg']
    for ss, ee_attr in enumerate(ee_attrs):
        alist = [ifrb.eellipse[ee_attr] if ee_attr in ifrb.eellipse.keys() else np.nan for ifrb in frbs]
        frb_tbl['ee_'+ee_attr] = alist
        tbl_units['ee_'+ee_attr] = ee_units[ss]

    # Pulse
    pulse_attrs = ['Wi', 'tscatt']
    pulse_errors = [ipulse+'_err' for ipulse in pulse_attrs]
    pulse_error_units = ['ms']*len(pulse_errors)
    pulse_attrs += pulse_errors
    pulse_units = ['ms', 'ms'] + pulse_error_units
    for ss, pulse_attr in enumerate(pulse_attrs):
        alist = [ifrb.pulse[pulse_attr] if pulse_attr in ifrb.pulse.keys() else np.nan for ifrb in frbs]
        frb_tbl['pulse_'+pulse_attr] = alist
        tbl_units['pulse_'+pulse_attr] = pulse_units[ss]

    # A few others
    for other in ['repeater']:
        alist = [getattr(ifrb, other) if hasattr(ifrb, other) else np.nan for ifrb in frbs]
        frb_tbl[other] = alist

    # Refs
    alist = [','.join(ifrb.refs) for ifrb in frbs]
    frb_tbl['refs'] = alist

    # Float Attributes on an Object
    for fattr in fattrs:
        values = []
        # Error
        errors = []
        has_error = False
        # Now loop me
        for ss, ifrb in enumerate(frbs):
            if hasattr(ifrb, fattr) and getattr(ifrb, fattr) is not None:
                utils.assign_value(ifrb, fattr, values, tbl_units)
            else:
                values.append(np.nan)
            # Try error
            eattr = fattr+'_err'
            if hasattr(ifrb, eattr) and getattr(ifrb, eattr) is not None:
                has_error = True
                utils.assign_value(ifrb, eattr, errors, tbl_units)
            else:
                errors.append(np.nan)
        # Add to Table
        frb_tbl[fattr] = values
        if has_error:
            frb_tbl[eattr] = errors


    # Return
    return frb_tbl, tbl_units

def load_frb_data(tbl_file:str=None):
    if tbl_file is None:
<<<<<<< HEAD
        path = os.path.join(resources.files('frb'), 'data', 'FRBs')
=======
        path = importlib_resources.files('frb.data')/ 'FRBs'
>>>>>>> 0c100e7c
        tbl_file = os.path.join(path, 'FRBs_base.csv')

    # Load
    frb_tbl = pd.read_csv(tbl_file)

    # Return
    return frb_tbl<|MERGE_RESOLUTION|>--- conflicted
+++ resolved
@@ -3,10 +3,7 @@
 import inspect
 from importlib import resources
 
-<<<<<<< HEAD
-=======
 import importlib_resources
->>>>>>> 0c100e7c
 import os
 import glob
 import copy
@@ -405,14 +402,8 @@
         Returns:
 
         """
-<<<<<<< HEAD
-        path = os.path.join(resources.files('frb'), 'data', 'FRBs', frb_name)
-        json_file = path + '.json'
-        slf = cls.from_json(json_file, **kwargs)
-=======
         json_file = importlib_resources.files('frb.data')/ f'FRBs/{frb_name}.json'
         slf = cls.from_json(str(json_file), **kwargs)
->>>>>>> 0c100e7c
         return slf
 
     def __init__(self, frb_name, coord, DM, S=None, nu_c=None, z_frb=None, **kwargs):
@@ -470,11 +461,7 @@
 
     """
     # Grab the files
-<<<<<<< HEAD
-    frb_files = glob.glob(os.path.join(resources.files('frb'), 'data', 'FRBs', 'FRB*json'))
-=======
     frb_files = glob.glob(str(importlib_resources.files('frb.data')/'FRBs/FRB*.json'))
->>>>>>> 0c100e7c
     frb_files.sort()
     # Load up the FRBs
     frbs = []
@@ -579,11 +566,7 @@
 
 def load_frb_data(tbl_file:str=None):
     if tbl_file is None:
-<<<<<<< HEAD
-        path = os.path.join(resources.files('frb'), 'data', 'FRBs')
-=======
         path = importlib_resources.files('frb.data')/ 'FRBs'
->>>>>>> 0c100e7c
         tbl_file = os.path.join(path, 'FRBs_base.csv')
 
     # Load
