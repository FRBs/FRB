--- conflicted
+++ resolved
@@ -155,10 +155,6 @@
             print("Need to set coord first!")
         self.DMISM = mw.ismDM(self.coord)
 
-<<<<<<< HEAD
-=======
-
->>>>>>> e7fc4779
     def set_ee(self, a, b, theta, cl, stat=True):
         """
         Set an error ellipse for the FRB position
