""" Module for an FRB event
"""

from __future__ import print_function, absolute_import, division, unicode_literals

from pkg_resources import resource_filename
import os
import glob

import numpy as np

import pandas as pd

from astropy.coordinates import SkyCoord
from astropy import units
from astropy.cosmology import Planck15

from frb import utils
from frb import mw
from frb.galaxies import frbgalaxy

from IPython import embed


class GenericFRB(object):
    """
    Parent object for FRBs


    Args:
        S : Quantity
          Source density of the burst
        nu_c : Quantity
          Centre frequency
        DM : Quantity
        coord (astropy.coordinates.SkyCoord): multi-format, optional
          RA/DEC in one of many formats (see utils.radec_to_coord)
        cosmo:

    Attributes:
        fluence (Quantity):
            Fluence
        fluence_err (Quantity):
        DM (Quantity):
            Dispersion Measure
        DM_err (Quantity):
        RM (Quantity):
            Rotation Measure
        RM_err (Quantity):
        lpol (float):
            Linear Polarization (%)
        lpol_err (Quantity):
        refs (list):
            List of str, reference names
        z (float):
            Redshift
        z_err (float):
            Uncertainty in the redshift
        repeater (bool):
            Marks the FRB as being a Repeater

    """
    @classmethod
    def from_dict(cls, idict, **kwargs):
        """
        Instantiate from a dict

        Args:
            idict (dict):
            **kwargs: Passed to the __init__ call

        Returns:

        """
        # Init
        slf = cls(idict['S'], idict['nu_c'], idict['DM'], **kwargs)
        for key in ['S','nu_c','DM']:
            idict.pop(key)

        # FRB coord
        if 'ra' in idict.keys():
            slf.coord = SkyCoord(ra=idict['ra'], dec=idict['dec'], unit='deg')

        # Check cosmology
        if slf.cosmo.name != idict['cosmo']:
            raise AssertionError("Your cosmology does not match the expected.  Gotta deal..")

        # dicts
        for ndict in slf.main_dict:
            if ndict in idict.keys():
                setattr(slf,ndict,idict[ndict])
                idict.pop(ndict)

        # Remainder
        for key in idict.keys():
            setattr(slf,key,idict[key])

        # Return
        return slf

    @classmethod
    def from_json(cls, json_file, **kwargs):
        """
        Instantiate from a JSON file
          A simple wrapper to the from_dict method

        Args:
            json_file (str):
            **kwargs: Passed to from_dict()

        Returns:
            slf

        """
        idict = utils.loadjson(json_file)
        slf = cls.from_dict(idict, **kwargs)
        return slf

    def __init__(self, S, nu_c, DM, coord=None, cosmo=None, repeater=None):
        """
        """
        self.S = S
        self.nu_c = nu_c
        # NE2001 (for speed)
        self.DMISM = None
        self.DMISM_err = None
        # Repeater?
        self.repeater = repeater
        # Coord
        if coord is not None:
            self.coord = utils.radec_to_coord(coord)
        else:
            self.coord = None
        # Cosmology
        if cosmo is None:
            self.cosmo = Planck15
        else:
            self.cosmo = cosmo

        # Attributes
        self.eellipse = {}
        self.z = None
        self.frb_name = None

        self.fluence = None
        self.fluence_err = None
        self.DM = DM
        self.DM_err = None
        self.RM = None
        self.RM_err = None
        self.lpol = None
        self.lpol_err = None

        self.refs = []

        # dicts of attributes to be read/written
        self.main_dict = ['eellipse']

    def set_DMISM(self):
        if self.coord is None:
            print("Need to set coord first!")
        self.DMISM = mw.ismDM(self.coord)

    def set_ee(self, a, b, theta, cl, stat=True):
        """
        Set an error ellipse for the FRB position

        Args:
            a (float): major axis; Arcsec
            b (float):  minor axis; Arcsec
            theta (float): rotation of the major axis E from N (deg)
            cl (float): confidence level
            stat (bool, optional):
                If True, fill in statistical error
                if False, fill in systematic
        """
        if a < b:
            raise IOError("For the ellipse, a must be greater than or equal to b")
        if stat:
            self.eellipse['a'] = a
            self.eellipse['b'] = b
            self.eellipse['theta'] = theta
            self.eellipse['cl'] = cl
        else:
            self.eellipse['a_sys'] = a
            self.eellipse['b_sys'] = b
            self.eellipse['theta_sys'] = theta
            self.eellipse['cl_sys'] = cl
        #
        return

    @property
    def sig_a(self):
        """
        Combined semi-major axis error

        Returns:
            float:

        """

        if len(self.eellipse) == 0:
            return None
        siga = self.eellipse['a']  # arcsec
        if 'a_sys' in self.eellipse.keys():
            siga = np.sqrt(self.eellipse['a_sys']**2 + siga**2)
        return siga

    @property
    def sig_b(self):
        """
        Combined semi-minor axis error

        Returns:
            float:

        """
        if len(self.eellipse) == 0:
            return None
        sigb = self.eellipse['b']  # arcsec
        if 'b_sys' in self.eellipse.keys():
            sigb = np.sqrt(self.eellipse['b_sys']**2 + sigb**2)
        return sigb


    def set_width(self, wtype, value, overwrite=False):
        """ Set a Width value

        Parameters
        ----------
        wtype : str
          Indicates the type of width
        value : Quantity
        overwrite : bool, optional
        """
        # Restrict types
        assert wtype in ['Wi', 'Wb', 'Wobs']  # Intrinsic, broadened, observed
        # Check
        if hasattr(self, wtype) and (not overwrite):
            raise IOError("Width type {:s} is already set!".format(wtype))
        # Vette
        try:
            value.to('s')
        except:
            raise IOError("Bad Quantity for value")
        # Set
        setattr(self, wtype, value)

    def make_outfile(self):
        """
        Simple method for naming the output file

        Returns:
            str

        """
        if self.frb_name is None:
            outfile = 'Generic_FRB.json'
        else:
            outfile = '{:s}.json'.format(self.frb_name)
        #
        return outfile

    def write_to_json(self, outfile=None, path='./', overwrite=True):
        """
        Write key aspects of the class to disk in a JSON file

        Args:
            outfile (str, optional): Output filename
              If not provided, one will be generated with make_outfile()
            path (str, optional): Path for the output file
            overwrite (bool, optional): Overwrite?

        Returns:

        """
        if outfile is None:
            outfile = self.make_outfile()
        # Build the dict
        frb_dict = {}

        # Basics
        if self.coord is not None:
            frb_dict['ra'] = self.coord.ra.value
            frb_dict['dec'] = self.coord.dec.value
        if self.frb_name is not None:
            frb_dict['FRB'] = self.frb_name
        frb_dict['cosmo'] = self.cosmo.name
        frb_dict['refs'] = self.refs

        if self.repeater is not None:
            frb_dict['repeater'] = self.repeater

<<<<<<< HEAD

=======
>>>>>>> e4248983
        # Measured properties
        for attr in ['S', 'nu_c', 'DM', 'z', 'RM', 'DMISM', 'fluence', 'lpol']:
            # Value
            if getattr(self,attr) is not None:
                frb_dict[attr] = getattr(self, attr)
            # Error
            if hasattr(self, attr+'_err'):
                if getattr(self, attr+'_err') is not None:
                    frb_dict[attr+'_err'] = getattr(self, attr+'_err')

        # Main dicts
        for idict in self.main_dict:
            if getattr(self,idict) is not None and len(getattr(self,idict)) > 0:
                frb_dict[idict] = getattr(self,idict)

        # JSONify
        jdict = utils.jsonify(frb_dict)

        # Write
        utils.savejson(os.path.join(path,outfile), jdict, easy_to_read=True, overwrite=overwrite)
        print("Wrote data to {}".format(os.path.join(path,outfile)))

    def __repr__(self):
        txt = '<{:s}: S={} nu_c={}, DM={}'.format(
                self.__class__.__name__, self.S, self.nu_c, self.DM)
        # Finish
        txt = txt + '>'
        return (txt)


class FRB(GenericFRB):
    """
    FRB class used for actual, observed FRBs


    """

    @classmethod
    def from_dict(cls, idict, **kwargs):
        """
        Instantiate from a dict

        Args:
            idict (dict):
            **kwargs: Passed to the __init__ call

        Returns:

        """
        # Init
        coord = SkyCoord(ra=idict['ra'], dec=idict['dec'], unit='deg')
        DM = units.Quantity(idict['DM']['value'],unit=idict['DM']['unit'])

        slf = cls(idict['FRB'], coord, DM, **kwargs)
        for key in ['ra','dec','DM']:
            idict.pop(key)
        for key in ['DM_err', 'DMISM', 'DMISM_err', 'RM', 'RM_err', 'fluence', 'fluence_err']:
            if key in idict.keys():
                setattr(slf,key,units.Quantity(idict[key]['value'], unit=idict[key]['unit']))
                idict.pop(key)
        # Cosmology
        if slf.cosmo.name != idict['cosmo']:
            raise AssertionError("Your cosmology does not match the expected.  Gotta deal..")
        idict.pop('cosmo')

        # dicts
        for ndict in slf.main_dict:
            if ndict in idict.keys():
                setattr(slf,ndict,idict[ndict])
                idict.pop(ndict)

        # Remainder
        for key in idict.keys():
            setattr(slf,key,idict[key])

        # Return
        return slf

    @classmethod
    def by_name(cls, frb, **kwargs):
        """
        Method to instantiate an FRB by its name

        Args:
            frb (str):
              Name of the FRB,
            **kwargs:

        Returns:

        """
        path = os.path.join(resource_filename('frb', 'data/FRBs/'), frb)
        json_file = path + '.json'
        slf = cls.from_json(json_file, **kwargs)
        return slf

    def __init__(self, frb_name, coord, DM, S=None, nu_c=None, z_frb=None, **kwargs):
        """

        Args:
            frb_name (str):
            coord (astropy.coordinates.SkyCoord):
            DM (Quantity):
            S (Quantity):
                Source density
            nu_c:
            z_frb (float):
                Redshift
            **kwargs:
        """
        super(FRB, self).__init__(S, nu_c, DM, coord=coord, **kwargs)

        self.frb_name = frb_name
        self.z = z_frb

    def grab_host(self):
        """
        Returns the FRBHost object for this FRB

        Returns:
            frb.galaxies.frbgalaxy.FRBHost

        """
        frbHost = frbgalaxy.FRBHost.by_frb(self)
        return frbHost

    def __repr__(self):
        txt = '<{:s}: {} J{}{} DM={}'.format(
            self.__class__.__name__, self.frb_name,
            self.coord.icrs.ra.to_string(unit=units.hour, sep='', pad=True),
            self.coord.icrs.dec.to_string(sep='', pad=True, alwayssign=True),
            self.DM)
        if self.z is not None:
            txt += ' z={}'.format(self.z)
        # Finish
        txt = txt + '>'
        return (txt)


def list_of_frbs(require_z=False):
    """
    Generate a list of FRB objects for all the FRBs in the Repo

    Args:
        require_z (bool, optional):
            If True, require z be set

    Returns:
        list:

    """
    # Grab the files
    frb_files = glob.glob(os.path.join(resource_filename('frb', 'data'), 'FRBs', 'FRB*json'))
    frb_files.sort()
    # Load up the FRBs
    frbs = []
    for frb_file in frb_files:
        frb_name = os.path.basename(frb_file).split('.')[0]
        frb = FRB.by_name(frb_name)
        if require_z and frb.z is None:
            continue
        frbs.append(frb)
    # Return
    return frbs


<<<<<<< HEAD

=======
>>>>>>> e4248983
def build_table_of_frbs(frbs=None, fattrs=None):
    """
    Generate a Pandas table of FRB data

    Warning:  As standard, missing values are given NaN in the Pandas table
        Be careful!

    Args:
        fattrs (list, optional):
            Float attributes for the Table
            The code also, by default, looks for accompanying _err attributes

    Returns:
        pd.DataFrame, dict:  Table of data on FRBs,  dict of their units

    """
    if fattrs is None:
        fattrs = ['DM', 'fluence', 'RM', 'lpol', 'z', 'DMISM']
    # Load up the FRBs
    if frbs is None:
        frbs = list_of_frbs()

    # Table
    frb_tbl = pd.DataFrame({'FRB': [ifrb.frb_name for ifrb in frbs]})
    tbl_units = {}
    tbl_units['FRB'] = None

    # Coordinates
    coords = SkyCoord([ifrb.coord for ifrb in frbs])
    frb_tbl['RA'] = coords.ra.value
    frb_tbl['DEC'] = coords.dec.value
    tbl_units['RA'] = 'deg'
    tbl_units['DEC'] = 'deg'

    # Error ellipses
    ee_attrs = ['a', 'b', 'a_sys', 'b_sys', 'theta']
    ee_units = ['arcsec', 'arcsec', 'arcsec', 'arcsec', 'deg']
    for ss, ee_attr in enumerate(ee_attrs):
        alist = [ifrb.eellipse[ee_attr] if ee_attr in ifrb.eellipse.keys() else np.nan for ifrb in frbs]
        frb_tbl['ee_'+ee_attr] = alist
        tbl_units['ee_'+ee_attr] = ee_units[ss]

    # Float Attributes on an Object
    for fattr in fattrs:
        values = []
        # Error
        errors = []
        has_error = False
        # Now loop me
        for ss, ifrb in enumerate(frbs):
            if hasattr(ifrb, fattr) and getattr(ifrb, fattr) is not None:
                utils.assign_value(ifrb, fattr, values, tbl_units)
            else:
                values.append(np.nan)
            # Try error
            eattr = fattr+'_err'
            if hasattr(ifrb, eattr) and getattr(ifrb, eattr) is not None:
                has_error = True
                utils.assign_value(ifrb, eattr, errors, tbl_units)
            else:
                errors.append(np.nan)
        # Add to Table
        frb_tbl[fattr] = values
        if has_error:
            frb_tbl[eattr] = errors

    # Return
    return frb_tbl, tbl_units
<|MERGE_RESOLUTION|>--- conflicted
+++ resolved
@@ -291,10 +291,6 @@
         if self.repeater is not None:
             frb_dict['repeater'] = self.repeater
 
-<<<<<<< HEAD
-
-=======
->>>>>>> e4248983
         # Measured properties
         for attr in ['S', 'nu_c', 'DM', 'z', 'RM', 'DMISM', 'fluence', 'lpol']:
             # Value
@@ -461,10 +457,6 @@
     return frbs
 
 
-<<<<<<< HEAD
-
-=======
->>>>>>> e4248983
 def build_table_of_frbs(frbs=None, fattrs=None):
     """
     Generate a Pandas table of FRB data
