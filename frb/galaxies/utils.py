--- conflicted
+++ resolved
@@ -213,24 +213,6 @@
     # Return
     return host_tbl, tbl_units
 
-<<<<<<< HEAD
-
-
-def load_PATH(PATH_root_file:str='adopted.csv'):
-    """Load up the PATH table
-
-    Args:
-        PATH_root_file (str, optional): [description]. Defaults to 'adopted.csv'.
-
-    Returns:
-        pandas.DataFrame: Table of galaxy coordiantes and PATH results
-    """
-    path_file = os.path.join(resource_filename('frb', 'data'), 'Galaxies', 'PATH',
-                             PATH_root_file)
-    path_tbl = pd.read_csv(path_file, index_col=False)
-
-    return path_tbl
-=======
 def load_f_mL():
     """ Generate an interpolater from mag to Luminosity as 
     a function of redshift (up to z=4)
@@ -251,4 +233,19 @@
 
     # Return
     return f_mL
->>>>>>> f4cd64a9
+
+
+def load_PATH(PATH_root_file:str='adopted.csv'):
+    """Load up the PATH table
+
+    Args:
+        PATH_root_file (str, optional): [description]. Defaults to 'adopted.csv'.
+
+    Returns:
+        pandas.DataFrame: Table of galaxy coordiantes and PATH results
+    """
+    path_file = os.path.join(resource_filename('frb', 'data'), 'Galaxies', 'PATH',
+                             PATH_root_file)
+    path_tbl = pd.read_csv(path_file, index_col=False)
+
+    return path_tbl