""" Module for galaxies related to FRBs
"""
from __future__ import print_function, absolute_import, division, unicode_literals

import numpy as np
import os
<<<<<<< HEAD
import pdb
import warnings
=======
import pdb, warnings
>>>>>>> e84b607a

from pkg_resources import resource_filename

from astropy.coordinates import SkyCoord
from astropy import units
from astropy.cosmology import Planck15
from astropy import constants
from astropy.table import Table

from frb.galaxies import defs
from frb.galaxies import nebular
from frb import utils


class FRBGalaxy(object):
    """
    Parent class for galaxies in FRB fields

    Simple object to hold key observable and derived quantities

    Warning:  Generating hundreds of these objects will likely be slow.
    Especially SkyCoord generation.  A new class will be warranted for that

    Args:
        ra (float): RA in deg
        dec (float): DEC in deg
        frb (str): Nomiker of the FRB, e.g. 121102
        cosmo (astropy.cosmology): Cosmology, e.g. Planck15

    Attributes:
        redshift (dict):
        photom (dict):
        morphology (dict):
        neb_lines (dict):
        kinematics (dict):
        derived (dict):

    """
    @classmethod
    def from_dict(cls, idict, **kwargs):
        """
        Instantiate from a dict

        Args:
            idict (dict):
            **kwargs: Passed to the __init__ call

        Returns:

        """
        # Init
        slf = cls(idict['ra'], idict['dec'], idict['FRB'], **kwargs)

        # FRB coord
        if 'ra_FRB' in idict.keys():
            slf.frb_coord = SkyCoord(ra=idict['ra_FRB'], dec=idict['dec_FRB'], unit='deg')

        # Check cosmology
        if slf.cosmo.name != idict['cosmo']:
            raise AssertionError("Your cosmology does not match the expected.  Gotta deal..")

        # Fill me up
        for attr in slf.main_attr:
            if attr in idict.keys():
                setattr(slf,attr,idict[attr])
        # Return
        return slf

    @classmethod
    def from_json(cls, json_file, **kwargs):
        idict = utils.loadjson(json_file)
        slf = cls.from_dict(idict, **kwargs)
        return slf

    def __init__(self, ra, dec, frb, cosmo=None):

        # Init
        self.coord = SkyCoord(ra=ra, dec=dec, unit='deg')
        self.frb = frb # Name, not coord

        self.frb_coord = None
        #
        self.name = ''

        # Cosmology
        if cosmo is None:
            self.cosmo = Planck15
        else:
            self.cosmo = cosmo

        # Main attributes
        self.eellipse = {}  # Error ellipse
        self.redshift = {}
        self.photom = {}
        self.morphology = {}
        self.neb_lines = {}
        self.kinematics = {}
        self.derived = {}
        self.main_attr = ('eellipse', 'photom', 'redshift', 'morphology', 'neb_lines', 'kinematics', 'derived')

    @property
    def z(self):
        """
        Return the redshift of the galaxy

        Returns:
            float or None: redshift or nadda

        """
        if len(self.redshift) == 0:
            return None
        else:
            return self.redshift['z']
    @property
    def z_err(self):
        """
        Return the redshift error of the galaxy

        Returns:
            float or None: redshift or nadda

        """
        if len(self.redshift) == 0:
            return None
        else:
            return self.redshift['z_err']

    def calc_nebular_lum(self, line):
        """
        Calculate the line luminosity
        Applies dust extinction if self.derived['AV_nebular'] is filled

        Mainly a wrapper to nebular.calc_lum()

        Args:
            line (str):  Name of the line
        """
        # Checks
        assert len(self.neb_lines) > 0
        assert len(self.redshift) > 0
        # Dust?
        if 'AV_nebular' in self.derived.keys():
            AV = self.derived['AV_nebular']
            print("Using AV={} for a dust correction of the SFR".format(AV))
        else:
            print("Not making a dust correction of the SFR.  Set AV_nebular to do so or input AV to this method")
            AV = None

        Lum, Lum_err = nebular.calc_lum(self.neb_lines, line, self.z, self.cosmo, AV=AV)
        return Lum, Lum_err

    def calc_nebular_AV(self, method='Ha/Hb', min_AV=None, **kwargs):
        """
        Calculate an A_V extinction from a pair of Nebular lines

        Mainly a wrapper to nebular.calc_dust_extinct

        self.derived['AV_nebular'] is filled

        Args:
            method (str): Method to use
            min_AV (float): Minimum A_V value allowed;  might set 0. someday
            **kwargs: Passed to nebular.calc_dust_extinct

        Returns:

        """
        # Checks
        assert len(self.neb_lines) > 0
        # Do it
        AV = nebular.calc_dust_extinct(self.neb_lines, method, **kwargs)
        if min_AV is not None:
            AV = max(AV, min_AV)
        # Set
        self.derived['AV_nebular'] = AV

    def calc_nebular_SFR(self, method='Ha', **kwargs):
        """
        Calculate a SFR from a nebular line

        Mainly a wrapper to nebular.calc_SFR

        self.derived['AV_nebular'] is filled with units SFR/yr

        Args:
            method (str):  Method to use, e.g. 'Ha' for Halpha
            **kwargs: passed to nebular.calc_SFR

        Returns:

        """
        # Checks
        assert len(self.neb_lines) > 0
        assert len(self.redshift) > 0
        # Dust?
        if 'AV_nebular' in self.derived.keys():
            AV = self.derived['AV_nebular']
            print("Using AV={} for a dust correction of the SFR".format(AV))
        else:
            print("Not making a dust correction of the SFR.  Set AV_nebular to do so or input AV to this method")
            AV = None
        # Calculate
        SFR = nebular.calc_SFR(self.neb_lines, method, self.redshift['z'], self.cosmo, AV=AV)
        self.derived['SFR_nebular'] = SFR.to('Msun/yr').value

    def parse_photom(self, phot_tbl, max_off=1*units.arcsec, overwrite=True):
        """
        Parse photometry from an input table

        Fills the self.photom dict

        Args:
            phot_tbl (astropy.table.Table):
            max_off (Angle, optional):
            overwrite (bool, optional):

        Returns:

        """
        phot_coord = SkyCoord(ra=phot_tbl['ra'], dec=phot_tbl['dec'], unit='deg')
        sep = self.coord.separation(phot_coord)
        row = np.argmin(sep)
        # Satisfy minimum offset?
        if sep[row] > max_off:
            print("No photometric sources within {} of the galaxy".format(max_off))
            return
        # Fill
        for filter in defs.valid_filters:
            # Value
            if filter in phot_tbl.keys():
                if (filter in self.photom.keys()) and (not overwrite):
                    pass
                else:
                    self.photom[filter] = phot_tbl[filter][row]
                    # Try error
                    if filter+'_err' in phot_tbl.keys():
                        self.photom[filter+'_err'] = phot_tbl[filter+'_err'][row]
    
    def gen_cigale_data_in(self, ID=None, filename='data.fits', overwrite=False):
        """
        Generates the input data file for CIGALE
        given the photometric points and redshift
        of a galaxy

        Args:
            ID: str, optional
                An ID for the galaxy. If none, "GalaxyA" is assigned.
            filename: str, optional
                Name of fits file (with path if needed) to store data in.
                Default value is 'data.fits'
            overwrite = bool, optional
                If true, previously written fits files will be
                overwritten
        """
        assert (len(self.photom) > 0 ),"No photometry found. CIGALE cannot be run."
        assert (len(self.redshift) > 0),"No redshift found. CIGALE cannot be run"
        new_photom = Table([self.photom])
        if ID is None:
            ID = "GalaxyA"
        new_photom['id'] = ID
        new_photom['redshift'] = self.z
        
<<<<<<< HEAD
        # Convert DES fluxes to mJy
        for band in defs.DES_bands:
            colname = "DES_"+band
            new_photom[colname] = 3630780.5*10**(new_photom[colname]/-2.5)
            new_photom[colname+"_err"] = new_photom[colname]*(10**(new_photom[colname+"_err"]/2.5)-1)
        
        # Convert WISE fluxes to mJy
        wise_fnu0 = [309.54,171.787,31.674,8.363] #http://wise2.ipac.caltech.edu/docs/release/allsky/expsup/sec4_4h.html#conv2flux
        for band,zpt in zip(defs.WISE_bands,wise_fnu0):
            # Data exists??
            if band not in self.photom.keys():
                continue
            #
            new_photom[band] = zpt*10**(-new_photom[band]/2.5)
            errname = band+"_err"
            if new_photom[errname] != -999.0:
                new_photom[errname] = -99.0
            else:
                new_photom[errname] = new_photom[errname]/1.087*new_photom[band]
=======
        #Check if DES photometry was found:
        if "DES_g" in list(self.photom.keys()):
            #Convert DES fluxes to mJy
            for band in defs.DES_bands:
                colname = "DES_"+band
                new_photom[colname] = 3630780.5*10**(new_photom[colname]/-2.5)
                new_photom[colname+"_err"] = new_photom[colname+"_err"]/1.087*new_photom[colname]
        else:
            warnings.warn("DES photometry wasn't found.")
        
        #Check if WISE photometry was found:
        if "W1" in list(self.photom.keys()):
            #Convert WISE fluxes to mJy
            wise_fnu0 = [309.54,171.787,31.674,8.363] #http://wise2.ipac.caltech.edu/docs/release/allsky/expsup/sec4_4h.html#conv2flux
            for band,zpt in zip(defs.WISE_bands,wise_fnu0):
                new_photom[band] = zpt*1000*10**(-new_photom[band]/2.5)
                errname = band+"_err"
                if new_photom[errname] ==-999.0:
                    new_photom[errname] =-99.0
                else:
                    new_photom[errname] = new_photom[errname]/1.087*new_photom[band]
                # Rename columns to match default definitions of WISE band names in CIGALE
                new_photom.rename_column(band,'WISE'+band[1])
                new_photom.rename_column(errname,'WISE'+band[1]+'_err')
        else:
            warnings.warn("WISE photometry wasn't found")
>>>>>>> e84b607a
        
        # Write to file
        try:
            new_photom.write(filename, format="fits", overwrite=overwrite)
        except OSError:
            warnings.warn("File exists;  use overwrite=True if you wish")

    def parse_cigale(self, cigale_file, overwrite=True):
        """
        Parse the output file from CIGALE

        Read into self.derived

        Args:
            cigale_file (str): Name of the CIGALE file
            overwrite (bool, optional):  Over-write any previous values

        Returns:

        """
        # Read
        cigale_tbl = Table.read(cigale_file)

        # Derived quantities
        cigale_translate = [  # Internal key,  CIGALE key
            ('Mstar', 'bayes.stellar.m_star'),
            ('f_AGN', 'bayes.agn.fracAGN_dale2014'),
            ('u-r', 'bayes.param.restframe_u_prime-r_prime'),
            ('Lnu_r', 'bayes.param.restframe_Lnu(r_prime)'),
            ('SFR_photom', 'bayes.sfh.sfr'),
            ('EBV_photom', 'bayes.attenuation.E_BVs.stellar.old'),
            ('Z_photom', 'bayes.stellar.metallicity')
        ]

        # Do it
        cigale = {}
        for item in cigale_translate:
            if not(item[0] in defs.valid_derived_photom):
                raise AssertionError("{} not valid!!".format(item[0]))
            if item[1] in cigale_tbl.keys():
                cigale[item[0]] = cigale_tbl[item[1]][0]          # Solar masses, linear
                cigale[item[0]+'_err'] = cigale_tbl[item[1]+'_err'][0]          # Solar masses, linear

        # Absolute magnitude (astronomers...)
        if 'Lnu_r' in cigale.keys():
            cigale['M_r'] = -2.5*np.log10(cigale['Lnu_r']) + 34.1
            cigale['M_r_err'] = 2.5*(cigale['Lnu_r_err']/cigale['Lnu_r']) / np.log(10)

        # Fill Derived
        for key, item in cigale.items():
            if (key not in self.derived.keys()) or (overwrite):
                self.derived[key] = item

    def parse_galfit(self, galfit_file, plate_scale, overwrite=True):
        """
        Parse an output GALFIT file

        Loaded into self.morphology

        Args:
            galfit_file (str):
            plate_scale (float):  Plate scale in arcsec/pixel
            overwrite (bool, optional):

        Returns:

        """
        # Will only allow for 1 sersic component for now
        lines = [line.rstrip('\n') for line in open(galfit_file)]

        galfit = {}
        # Search for Sersic
        for kk,line in enumerate(lines):
            if line[1:7] == 'sersic':
                # Values
                prss = line.split(' ')
                keepp = [obj for obj in prss if obj != '']  # Remove white spaces
                galfit['PA'] = float(keepp[-1])
                galfit['b/a'] = float(keepp[-2])
                galfit['n'] = float(keepp[-3])
                galfit['reff_ang'] = float(keepp[-4])*plate_scale
                # Error
                prss = lines[kk+1].split(' ')
                keepp = [obj for obj in prss if obj != '']  # Remove white spaces
                galfit['PA_err'] = float(keepp[-1])
                galfit['b/a_err'] = float(keepp[-2])
                galfit['n_err'] = float(keepp[-3])
                galfit['reff_ang_err'] = float(keepp[-4])*plate_scale
        # Fill morphology
        for key, item in galfit.items():
            if (key not in self.morphology.keys()) or (overwrite):
                self.morphology[key] = item
        # reff kpc?
        if (self.z is not None) and ('reff_ang' in self.morphology.keys()):
            self.morphology['reff_kpc'] = \
                (self.morphology['reff_ang']*units.arcsec * self.cosmo.kpc_proper_per_arcmin(self.z)).to('kpc').value
            self.morphology['reff_kpc_err'] = \
                (self.morphology['reff_ang_err']*units.arcsec * self.cosmo.kpc_proper_per_arcmin(self.z)).to('kpc').value

    def parse_ppxf(self, ppxf_file, overwrite=True, format='ascii.ecsv'):
        """
        Parse an output pPXF file generated by our custom run

        Loaded into self.lines

        Args:
            ppxf_file (str): pPXF results file
            overwrite (bool, optional):
            format (str, optional):  Format of the table

        Returns:

        """

        ppxf_tbl = Table.read(ppxf_file, format=format)
        names = ppxf_tbl['name'].data
        ppxf_translate = [  # Internal key,  CIGALE key
            ('Halpha', 'Halpha'),
            ('Hbeta', 'Hbeta'),
            ('Hgamma', 'Hgamma'),
            ('[NII] 6584',  '[NII]6583_d'),  # [NII] 6583 flux erg/s/cm^2; pPXF
            ('[OII] 3726',  '[OII]3726'),    # [OII] flux erg/s/cm^2; pPXF
            ('[OII] 3729',  '[OII]3729'),    # [OII] flux erg/s/cm^2; pPXF
            ('[OIII] 5007',  '[OIII]5007_d')  # [OII] 5007 flux erg/s/cm^2; pPXF
        ]

        # Fluxes first
        ppxf = {}
        for item in ppxf_translate:
            if not(item[0] in defs.valid_neb_lines):
                raise AssertionError("{} not valid!!".format(item[0]))
            tidx = np.where(names == item[1])[0]
            if len(tidx) > 0:
                tidx = tidx[0]
                ppxf[item[0]] = ppxf_tbl['flux'][tidx]
                ppxf[item[0]+'_err'] = ppxf_tbl['err'][tidx]

        # Fill Nebular
        for line in defs.valid_neb_lines:
            # Value
            if line in ppxf.keys():
                if (line in self.neb_lines.keys()) and (not overwrite):
                    pass
                else:
                    self.neb_lines[line] = ppxf[line]
                    # Try error
                    if line+'_err' in ppxf.keys():
                        self.neb_lines[line+'_err'] = ppxf[line+'_err']
        
        # Fitted quantities
        self.derived['EBV_spec'] = ppxf_tbl.meta['EBV']
        self.derived['Z_spec'] = ppxf_tbl.meta['METALS']
        self.derived['Mstar_spec'] = 10.**ppxf_tbl.meta['LOGMSTAR']


    def set_z(self, z, origin, err=None):
        """
        Set the redshift value(s) in self.redshift

        Args:
            z (float): Redshift value
            origin (str):  Origin
               'spec' for spectroscopic
               'phot' for photometric
            err (float, optional): Error in the redshift

        Returns:

        """
        # Set internal
        if origin == 'spec':
            key = 'z_spec'
        elif origin == 'phot':
            key = 'z_phot'
        else:
            raise IOError("Bad option for origin")
        #
        self.redshift[key] = z
        if err is not None:
            self.redshift[key+'_err'] = err

        # Preferred?
        if (origin == 'spec') or ((origin == 'phot') and ('z' not in self.redshift.keys())):
            self.redshift['z'] = z
            if err is not None:
                self.redshift['z_err'] = err

    def vet_one(self, attr):
        """
        Vette one of the main_attr

        Returns:
            bool: True = passed

        """
        vet = True
        # Check
        assert attr in self.main_attr

        # Setup
        if attr == 'neb_lines':
            defs_list = defs.valid_neb_lines
        elif attr == 'morphology':
            defs_list = defs.valid_morphology
        elif attr == 'photom':
            defs_list = defs.valid_photom
        elif attr == 'derived':
            defs_list = defs.valid_derived
        elif attr == 'redshift':
            defs_list = defs.valid_z
        elif attr == 'eellipse':
            defs_list = defs.valid_e
        else:
            return True
        # Vet
        for key in getattr(self, attr).keys():
            # Skip error
            if '_err' in key:
                continue
            if key not in defs_list:
                vet = False
                warnings.warn("{} in {} is not valid!".format(key,attr))
        # Return
        return vet

    def vet_all(self):
        """
        Vette all of the main dicts

        Args:
            dict:
            valid_defs:

        Returns:
            bool: True = passed

        """
        vet = True
        # Loop me
        for attr in self.main_attr:
            vet &= self.vet_one(attr)
        # Return
        return vet

    def make_outfile(self):
        """
        Auto-generate an output name for the class

        Returns:
            str: Output filename

        """
        jname = utils.name_from_coord(self.coord)
        outfile = jname+'_FRB{}.json'.format(self.frb)
        return outfile

    def write_to_json(self, outfile=None, path='./', overwrite=True):
        """
        Write key aspects of the class to disk in a JSON file

        Args:
            outfile (str, optional): Output filename
              If not provided, one will be generated with make_outfile()
            path (str, optional): Path for the output file
            overwrite (bool, optional): Overwrite?

        Returns:

        """
        if outfile is None:
            outfile = self.make_outfile()
        # Build the dict
        frbgal_dict = {}

        # Basics
        frbgal_dict['ra'] = self.coord.ra.value
        frbgal_dict['dec'] = self.coord.dec.value
        frbgal_dict['FRB'] = self.frb
        if self.frb_coord is not None:
            frbgal_dict['ra_FRB'] = self.frb_coord.ra.value
            frbgal_dict['dec_FRB'] = self.frb_coord.dec.value
        frbgal_dict['cosmo'] = self.cosmo.name

        # Main attributes
        for attr in self.main_attr:
            if len(getattr(self,attr)) > 0:
                frbgal_dict[attr] = getattr(self,attr)

        # JSONify
        jdict = utils.jsonify(frbgal_dict)

        # Write
        utils.savejson(os.path.join(path,outfile), jdict, easy_to_read=True, overwrite=overwrite)
        print("Wrote data to {}".format(os.path.join(path,outfile)))

    def __repr__(self):
        txt = '<{:s}: {:s} {:s}, FRB={:s}'.format(
            self.__class__.__name__, self.coord.icrs.ra.to_string(unit=units.hour,sep=':', pad=True),
            self.coord.icrs.dec.to_string(sep=':',pad=True,alwayssign=True), self.frb)
        # Finish
        txt = txt + '>'
        return (txt)


class FRBHost(FRBGalaxy):
    """
    Child of FRBGalaxy specific for an FRB host

    Args:
        ra (float): RA in deg
        dec (float): DEC in deg
        FRB (str): Nomiker of the FRB, e.g. 121102
        z_frb (float, optional):  Redshift of the host, expected to be provided

    """
    @classmethod
    def by_name(cls, frb, **kwargs):
        path = os.path.join(resource_filename('frb', 'data/Galaxies/'), frb)
        json_file = os.path.join(path, FRBHost._make_outfile(frb))
        slf = cls.from_json(json_file, **kwargs)
        return slf

    def __init__(self, ra, dec, frb, z_frb=None, **kwargs):
        # Instantiate
        super(FRBHost, self).__init__(ra, dec, frb, **kwargs)

        # Load up FRB info from name
        self.name = 'HG{}'.format(self.frb)

        # Optional
        if z_frb is not None:
            self.redshift['z_FRB'] = z_frb

    @staticmethod
    def _make_outfile(frbname):
        """
        Static method to generate outfile based on frbname

        Args:
            frbname (str):  FRB name, e.g. 121102

        Returns:
            str: outfile

        """
        outfile = 'FRB{}_host.json'.format(frbname)
        return outfile

    def make_outfile(self):
        """
        Overloads the parent method for Host specific naming

        Naming is FRBXXXXXX_host.json with XXXXXXX supplied by self.frb

        Returns:
            str:  Name of the default outfile

        """
        outfile = self._make_outfile(self.frb)
        return outfile

    def set_z(self, z, origin, err=None):
        """
        Partially overload the main method

        The main change is that the input z also sets z_FRB

        self.redshift is modified in place

        Args:
            z (float): Redshift value
            origin (str):  Origin
               'spec' for spectroscopic
               'phot' for photometric
            err (float, optional): Error in the redshift

        Returns:

        """
        super(FRBHost,self).set_z(z, origin, err=err)
        self.redshift['z_FRB'] = z
        if err is not None:
            self.redshift['z_FRB_err'] = err


class FGGalaxy(FRBGalaxy):

    def __init__(self, ra, dec, frb, **kwargs):
        # Instantiate
        super(FGGalaxy, self).__init__(ra, dec, frb, **kwargs)

        # Load up FRB info from name
        self.name = 'FG{}_{}'.format(self.frb, utils.name_from_coord(self.coord))


<|MERGE_RESOLUTION|>--- conflicted
+++ resolved
@@ -4,12 +4,7 @@
 
 import numpy as np
 import os
-<<<<<<< HEAD
-import pdb
-import warnings
-=======
 import pdb, warnings
->>>>>>> e84b607a
 
 from pkg_resources import resource_filename
 
@@ -272,27 +267,6 @@
         new_photom['id'] = ID
         new_photom['redshift'] = self.z
         
-<<<<<<< HEAD
-        # Convert DES fluxes to mJy
-        for band in defs.DES_bands:
-            colname = "DES_"+band
-            new_photom[colname] = 3630780.5*10**(new_photom[colname]/-2.5)
-            new_photom[colname+"_err"] = new_photom[colname]*(10**(new_photom[colname+"_err"]/2.5)-1)
-        
-        # Convert WISE fluxes to mJy
-        wise_fnu0 = [309.54,171.787,31.674,8.363] #http://wise2.ipac.caltech.edu/docs/release/allsky/expsup/sec4_4h.html#conv2flux
-        for band,zpt in zip(defs.WISE_bands,wise_fnu0):
-            # Data exists??
-            if band not in self.photom.keys():
-                continue
-            #
-            new_photom[band] = zpt*10**(-new_photom[band]/2.5)
-            errname = band+"_err"
-            if new_photom[errname] != -999.0:
-                new_photom[errname] = -99.0
-            else:
-                new_photom[errname] = new_photom[errname]/1.087*new_photom[band]
-=======
         #Check if DES photometry was found:
         if "DES_g" in list(self.photom.keys()):
             #Convert DES fluxes to mJy
@@ -319,7 +293,6 @@
                 new_photom.rename_column(errname,'WISE'+band[1]+'_err')
         else:
             warnings.warn("WISE photometry wasn't found")
->>>>>>> e84b607a
         
         # Write to file
         try:
