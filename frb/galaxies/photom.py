--- conflicted
+++ resolved
@@ -176,15 +176,9 @@
     Alambda = extinction.fm07(wave, AV)
     source_flux = 1.
     #calculate linear correction
-<<<<<<< HEAD
-    delta = np.trapz(throughput * source_flux * 
-                     10 ** (-0.4 * Alambda), wave) / np.trapz(
-                         throughput * source_flux, wave)
-=======
     delta = np.trapz(throughput * source_flux * 10 ** (-0.4 * Alambda), wave) / np.trapz(
         throughput * source_flux, wave)
     
->>>>>>> ed407d68
 
     correction = 1./delta
 
