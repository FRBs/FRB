--- conflicted
+++ resolved
@@ -23,13 +23,8 @@
 from frb.surveys import sdss
 
 # Globals
-<<<<<<< HEAD
 all_instruments = ['SDSS', 'FORS2', 'MUSE', 'KCWI', 'MagE', 'GMOS-S', 
-                   'LRISb', 'LRISr', 'DEIMOS', 'XSHOOTER']
-=======
-all_instruments = ['SDSS', 'FORS2', 'MUSE', 'KCWI', 'MagE', 'GMOS-S', 'LRISr', 
-                   'DEIMOS', 'XSHOOTER', 'GMOS-N']
->>>>>>> 4ddf9b9c
+                   'LRISb', 'LRISr', 'DEIMOS', 'XSHOOTER', 'GMOS-N']
 db_path = os.getenv('FRB_GDB')
 
 
@@ -245,18 +240,15 @@
             parse_head = {'R': True, 'DATE-OBS': 'MJD-OBS', 'DISPERSER': 'DISPNAME'}
             maxpix = 3500
             scale = 1e-17
-<<<<<<< HEAD
         elif instr == 'LRISb':
             mdict = dict(TELESCOPE='Keck-1')
             parse_head = {'DATE-OBS': 'MJD', 'DISPERSER': 'DISPNAME', 'INSTR': 'INSTRUME'}
             maxpix = 2050  # 2x binning
-=======
         elif instr == 'GMOS-N':
             mdict = dict(TELESCOPE='Gemini-N', INSTR='GMOS-N')
             parse_head = {'R': True, 'DATE-OBS': 'MJD-OBS', 
                           'DISPERSER': 'DISPNAME'}
             maxpix = 3500
->>>>>>> 4ddf9b9c
             scale = 1e-17
         elif instr == 'LRISr':
             mdict = dict(TELESCOPE='Keck-1')
