from pkg_resources import resource_filename
import os
import numpy as np

from frb.galaxies import hosts

from IPython import embed

<<<<<<< HEAD


=======
'''
>>>>>>> e4248983
# Globals -- to speed up calculations
r_dat, mag_uniq, _ = hosts.read_r_mags(
    resource_filename('frb', os.path.join('data', 'Galaxies', 'driver2016_t3data.fits')))
eb17_spl = hosts.interpolate.UnivariateSpline(x=mag_uniq,
                                   y=np.log10(r_dat),
                                   bbox=[-100, 100],
                                   k=3)
<<<<<<< HEAD
def n_gal(m_r):

    return 10 ** eb17_spl(m_r)
=======
'''

# Spline parameters(globals) are for rmag vs sigma
driver_tck = (np.array([15., 15., 15., 15., 30., 30., 30., 30.]),
       np.array([-6.41580144, -3.53188049, -1.68500105, -0.63090954, 0., 0., 0., 0.]), 3)
driver_spl = hosts.interpolate.UnivariateSpline._from_tck(driver_tck)



def driver_sigma(rmag):
    """
    Estimated incidence of galaxies per sq arcsec with r > rmag 
    using Driver et al. 2016 number counts.

    Spline parameters (globals) are for rmag vs sigma

    Args:
        rmag (float or np.ndarray):

    Returns:
        float or np.ndarray:  Galaxy number density

    """
    return 10**driver_spl(rmag)
>>>>>>> e4248983


def driver_sigma(rmag):

    """
    Estimated incidence of galaxies per sq arcsec with r > rmag 
    using Driver et al. 2016 number counts. 

    Spline parameters are for rmag vs sigma.


    Args:
        rmag (float or np.ndarray)

    Returns:
        float or np.ndarray:  Galaxy number density
    """

    tck = (np.array([15., 15., 15., 15., 30., 30., 30., 30.]),
            np.array([-6.41580144, -3.53188049, -1.68500105, -0.63090954,  0.        ,
         0.        ,  0.        ,  0.        ]),3)
    driver_spl = hosts.interpolate.UnivariateSpline._from_tck(tck)

    return 10**driver_spl(rmag)





def bloom_sigma(rmag):
    """
    Estimated incidence of galaxies per sq arcsec with r > rmag

    Args:
        rmag (float or np.ndarray):

    Returns:
        float or np.ndarray:  Galaxy density

    """
    # Sigma(m)
    sigma = 1. / (3600. ** 2 * 0.334 * np.log(10)) * 10 ** (0.334 * (rmag - 22.963) + 4.320)
    return sigma


def pchance(rmag, sep, r_half, sigR, scale_rhalf=2., nsigma=2., ndens_eval='driver'):
    """

    Args:
        rmag (np.ndarray):
            Extinction corrected apparent magnitude
        sep (np.ndarray):
            Angular separations; arcsec
        r_half (np.ndarray):
            Half light radii of the galaxies; arcsec
        sigR (float):
            1 sigma error in FRB localization; assumed symmetric; arcsec
        scale_rhalf (float, optional):
            Weighting factor for the half-light radius
        nsigma:
        ndens_eval (str, optinal):
            Number count source used
            'bloom': Hogg et al.
            'driver':  Driver et al. 2016

    Returns:
        np.ndarray:

    """

    # Reff - More conservative than usual
    Rs = np.stack([scale_rhalf * r_half, np.ones_like(r_half)* nsigma * sigR,
                   np.sqrt(sep ** 2 + (scale_rhalf * r_half) ** 2)])
    reff = np.max(Rs, axis=0)


    # Number density
    if ndens_eval =='bloom':
        nden = bloom_sigma(rmag)
<<<<<<< HEAD
    elif ndens_eval =='eb17':
=======
    elif ndens_eval =='driver':
>>>>>>> e4248983
        nden = driver_sigma(rmag)
    else:
        raise IOError("Bad ndens evaluation")

    

    # Nbar
    Nbar = np.pi * reff ** 2 * nden

    # Return Pchance
    return 1. - np.exp(-Nbar)<|MERGE_RESOLUTION|>--- conflicted
+++ resolved
@@ -6,12 +6,7 @@
 
 from IPython import embed
 
-<<<<<<< HEAD
-
-
-=======
 '''
->>>>>>> e4248983
 # Globals -- to speed up calculations
 r_dat, mag_uniq, _ = hosts.read_r_mags(
     resource_filename('frb', os.path.join('data', 'Galaxies', 'driver2016_t3data.fits')))
@@ -19,11 +14,6 @@
                                    y=np.log10(r_dat),
                                    bbox=[-100, 100],
                                    k=3)
-<<<<<<< HEAD
-def n_gal(m_r):
-
-    return 10 ** eb17_spl(m_r)
-=======
 '''
 
 # Spline parameters(globals) are for rmag vs sigma
@@ -35,7 +25,7 @@
 
 def driver_sigma(rmag):
     """
-    Estimated incidence of galaxies per sq arcsec with r > rmag 
+    Estimated incidence of galaxies per sq arcsec with r > rmag
     using Driver et al. 2016 number counts.
 
     Spline parameters (globals) are for rmag vs sigma
@@ -48,34 +38,6 @@
 
     """
     return 10**driver_spl(rmag)
->>>>>>> e4248983
-
-
-def driver_sigma(rmag):
-
-    """
-    Estimated incidence of galaxies per sq arcsec with r > rmag 
-    using Driver et al. 2016 number counts. 
-
-    Spline parameters are for rmag vs sigma.
-
-
-    Args:
-        rmag (float or np.ndarray)
-
-    Returns:
-        float or np.ndarray:  Galaxy number density
-    """
-
-    tck = (np.array([15., 15., 15., 15., 30., 30., 30., 30.]),
-            np.array([-6.41580144, -3.53188049, -1.68500105, -0.63090954,  0.        ,
-         0.        ,  0.        ,  0.        ]),3)
-    driver_spl = hosts.interpolate.UnivariateSpline._from_tck(tck)
-
-    return 10**driver_spl(rmag)
-
-
-
 
 
 def bloom_sigma(rmag):
@@ -128,16 +90,12 @@
     # Number density
     if ndens_eval =='bloom':
         nden = bloom_sigma(rmag)
-<<<<<<< HEAD
-    elif ndens_eval =='eb17':
-=======
     elif ndens_eval =='driver':
->>>>>>> e4248983
         nden = driver_sigma(rmag)
     else:
         raise IOError("Bad ndens evaluation")
 
-    
+
 
     # Nbar
     Nbar = np.pi * reff ** 2 * nden
