name: CI Tests

on:
  push:
    branches:
    - master
  pull_request:

env:
  SETUP_XVFB: True  # avoid issues if something tries to open a GUI window

jobs:
  ci-tests:
    name: Tox env ${{ matrix.python }}-${{ matrix.toxenv }}
    runs-on: ${{ matrix.os }}
    strategy:
      matrix:
        os: [ubuntu-latest]
        python: ['3.11', '3.12']
        toxenv: [test, test-astropydev]
    steps:
    - name: Check out repository
      uses: actions/checkout@v3
    - name: Set up Python ${{ matrix.python }}
      uses: actions/setup-python@v4
      with:
        python-version: ${{ matrix.python }}
    - name: Install base dependencies
      run: |
<<<<<<< HEAD
        python -m pip install --upgrade pip
        pip install --upgrade setuptools
    - name: Test with numpy = 2.1.1
      if: "contains(matrix.deps, 'numpy211')"
      run: |
        python -m pip install numpy==2.1.1
    - name: Test with dev version of numpy
      if: "contains(matrix.deps, 'numpydev')"
      run: |
        python -m pip install git+https://github.com/numpy/numpy.git#egg=numpy
    - name: Test with dev version astropy
      if: "contains(matrix.deps, 'astropydev')"
      run: |
        python -m pip install git+https://github.com/astropy/astropy.git#egg=astropy
    - name: Install frb requirements
      run: |
        python -m pip install wheel scipy IPython
=======
        python -m pip install -r frb/requirements.txt --upgrade pip tox
>>>>>>> 829d2b14
        python -m pip install git+https://github.com/FRBs/ne2001.git#egg=ne2001
        python -m pip install git+https://github.com/FRBs/astropath.git#egg=astropath
        python -m pip install git+https://github.com/linetools/linetools#egg=linetools
    - name: Test with tox
      run: |
        tox -e ${{ matrix.python }}-${{ matrix.toxenv }}<|MERGE_RESOLUTION|>--- conflicted
+++ resolved
@@ -27,27 +27,7 @@
         python-version: ${{ matrix.python }}
     - name: Install base dependencies
       run: |
-<<<<<<< HEAD
-        python -m pip install --upgrade pip
-        pip install --upgrade setuptools
-    - name: Test with numpy = 2.1.1
-      if: "contains(matrix.deps, 'numpy211')"
-      run: |
-        python -m pip install numpy==2.1.1
-    - name: Test with dev version of numpy
-      if: "contains(matrix.deps, 'numpydev')"
-      run: |
-        python -m pip install git+https://github.com/numpy/numpy.git#egg=numpy
-    - name: Test with dev version astropy
-      if: "contains(matrix.deps, 'astropydev')"
-      run: |
-        python -m pip install git+https://github.com/astropy/astropy.git#egg=astropy
-    - name: Install frb requirements
-      run: |
-        python -m pip install wheel scipy IPython
-=======
         python -m pip install -r frb/requirements.txt --upgrade pip tox
->>>>>>> 829d2b14
         python -m pip install git+https://github.com/FRBs/ne2001.git#egg=ne2001
         python -m pip install git+https://github.com/FRBs/astropath.git#egg=astropath
         python -m pip install git+https://github.com/linetools/linetools#egg=linetools
